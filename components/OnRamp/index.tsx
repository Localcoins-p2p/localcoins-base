--- conflicted
+++ resolved
@@ -6,11 +6,7 @@
 import { ArrowRight, ChevronDown, ChevronUp } from 'lucide-react';
 import { gql, useMutation } from 'urql';
 import toast from 'react-hot-toast';
-<<<<<<< HEAD
 import Payment from '../OnOffRamp/Payment';
-=======
-import { createEscrow } from '@/utils/base-calls';
->>>>>>> 9d8212fd
 
 export const RAMP_AMOUNT = gql`
   mutation Mutation($amount: Float!) {
@@ -41,21 +37,8 @@
 
       if (result.error) {
         toast.error('Error occurred while on-ramping.');
-<<<<<<< HEAD
       } else {
         toast.success('Successully on-ramped.');
-        setIsNewRamp(true);
-        // setAmountTo({
-        //   amountToSend: 0,
-        //   amountToReceive: 0,
-        // });
-=======
-      }
-
-      if (result.data?.matchSeller?.publicKey) {
-        const sellerKey = result.data?.matchSeller?.publicKey;
-        await createEscrow(sellerKey, amountTo.amountToReceive + '');
->>>>>>> 9d8212fd
       }
     } catch (error) {
       console.log('ERROR', error);
