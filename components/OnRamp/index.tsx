'use client';

import { useEffect, useState } from 'react';
import Dropdown from '../Elements/Dropdown';
import ShadowBox from '../Elements/ShadowBox';
import { ArrowRight, ChevronDown, ChevronUp } from 'lucide-react';
import { gql, useMutation } from 'urql';
import toast from 'react-hot-toast';
<<<<<<< HEAD
import { createEscrow } from '@/utils/base-calls';
import { CREATE_SALE } from '../Elements/FilterPanel';
import { BLOCKCHAIN_BASE, CURRENCY_ETH } from '@/constants';
=======
import Payment from '../OnOffRamp/Payment';
>>>>>>> 80d567bb

export const RAMP_AMOUNT = gql`
  mutation Mutation($amount: Float!) {
    matchSeller(amount: $amount) {
      publicKey
    }
  }
`;

const OnRamp = () => {
  const [selectedPaymentMethod, setSelectedPaymentMethod] = useState('php');
  const [selectedPaymentMehodToSend, setSelectedPaymentMehodToSend] =
    useState('php');
  const [selectedPaymentMehodToRecieve, setSelectedPaymentMehodToRecieve] =
    useState('ETH');
  const [isChecked, setIsChecked] = useState(false);
  const [isNewRamp, setIsNewRamp] = useState(false);
  const [isExpanded, setIsExpanded] = useState(false);
  const [amountTo, setAmountTo] = useState({
    amountToSend: 0,
    amountToReceive: 0,
  });
  const [{ fetching: creatingSale }, createSale] = useMutation(CREATE_SALE);

  const getCryptoPrice = async (currency: string) => {
    try {
      const response = await fetch(
        `https://api.coingecko.com/api/v3/simple/price?ids=${currency}&vs_currencies=php`
      );
      if (!response.ok) {
        throw new Error('Network response was not ok');
      }
      const data = await response.json();
      return { php: data?.[currency]?.php };
    } catch (error) {
      console.error('There was a problem with the fetch operation:', error);
    }
  };

  const [conversionRate, setConversionRate] = useState<number | null>(null); // ETH to PHP conversion rate
  const [lastUpdatedField, setLastUpdatedField] = useState<'send' | 'receive'>(
    'send'
  ); // Track which field was last updated

  // Fetch the ETH-to-PHP conversion rate when the component mounts
  useEffect(() => {
    const fetchConversionRate = async () => {
      try {
        const response = await fetch(
          'https://api.coingecko.com/api/v3/simple/price?ids=ethereum&vs_currencies=php'
        );
        if (!response.ok) {
          throw new Error('Failed to fetch conversion rate.');
        }
        const data = await response.json();
        const rate = data.ethereum.php; // ETH to PHP rate
        setConversionRate(rate);
      } catch (error) {
        console.error('Error fetching conversion rate:', error);
        toast.error('Failed to fetch conversion rate. Please try again.');
      }
    };

    fetchConversionRate();
  }, []);

  // Convert PHP to ETH or ETH to PHP based on the last updated field
  useEffect(() => {
    if (conversionRate !== null) {
      if (lastUpdatedField === 'send') {
        // Convert PHP to ETH
        const ethAmount = amountTo.amountToSend / conversionRate;
        setAmountTo((prev) => ({
          ...prev,
          amountToReceive: ethAmount,
        }));
      } else {
        // Convert ETH to PHP
        const phpAmount = amountTo.amountToReceive * conversionRate;
        setAmountTo((prev) => ({
          ...prev,
          amountToSend: phpAmount,
        }));
      }
    }
  }, [
    amountTo.amountToSend,
    amountTo.amountToReceive,
    conversionRate,
    lastUpdatedField,
  ]);

  const handleOnRamp = async () => {
    if (!isChecked) {
      toast.error('Please agree to the terms and conditions.');
      return;
    }

    try {
      const result = await mutateRampAmount({
        amount: amountTo.amountToReceive,
      });

      if (result.error) {
        toast.error('Error occurred while on-ramping.');
<<<<<<< HEAD
      }

      if (result.data?.matchSeller?.publicKey) {
        const sellerKey = result.data?.matchSeller?.publicKey;
        await createEscrow(sellerKey, amountTo.amountToReceive + '');
        // security issue: take unit price from backend
        const prices = await getCryptoPrice('ethereum');
        createSale({
          amount: amountTo.amountToReceive,
          unitPrice: prices?.php,
          isFloating: false,
          profitPercentage: 0,
          screenshotMethods: [],
          onChainSaleId: 0,
          tx: '',
          blockchain: BLOCKCHAIN_BASE,
          currency: CURRENCY_ETH,
          sellerPublicKey: sellerKey,
        });
=======
      } else {
        toast.success('Successfully on-ramped.');
        setIsNewRamp(true);
>>>>>>> 80d567bb
      }
    } catch (error) {
      console.log('ERROR', error);
      toast.error('Error occurred while on-ramping.');
    }
  };

  const [
    {
      fetching: fetchingRampAmount,
      error: errorRampAmount,
      data: dataRampAmount,
    },
    mutateRampAmount,
  ] = useMutation(RAMP_AMOUNT);

  const paymentMethod = [
    { value: 'GCASH', label: 'GCASH', icon: 'G' },
    { value: 'Maya', label: 'Maya', icon: 'M' },
    { value: 'Coins.ph', label: 'Coins.ph', icon: 'C' },
    { value: 'GoTyme Bank', label: 'GoTyme Bank', icon: 'GB' },
  ];
  const paymentMethodSend = [
    { value: 'PHP', label: 'PHP', image: '/rampz/php.png' },
  ];
  const paymentMethodRecieve = [
    { value: 'ETH', label: 'ETH', image: '/rampz/eth.png' },
  ];

  return (
    <>
      {isNewRamp ? (
        <Payment
          paymentMethod={selectedPaymentMethod}
          paymentPendingMethod={selectedPaymentMehodToRecieve}
          pendingAmount={amountTo.amountToReceive}
          name={'Anwar'}
          accountNumber={'64672534765467'}
          setIsNewRamp={setIsNewRamp}
        />
      ) : (
        <div className="flex items-center justify-center min-h-screen">
          <ShadowBox className="w-[444px] bg-secondary bg-opacity-70 p-4 ">
            <ShadowBox className="bg-[#D2E1D9] p-4 ">
              <h3 className="text-primary text-custom-font-16 pb-4">On ramp</h3>
              <ShadowBox className="flex flex-col gap-4 bg-secondary p-4 ">
                <ShadowBox className="rounded-lg">
                  <div className="flex items-center justify-between">
                    <div className="">
                      <p className="text-cool-grey">Payment method</p>
                    </div>
                    <div>
                      <Dropdown
                        options={paymentMethod}
                        value={selectedPaymentMethod}
                        onChange={setSelectedPaymentMethod}
                        className="bg-secondary border min-w-[140px]"
                      />
                    </div>
                  </div>
                </ShadowBox>
                <ShadowBox className="bg-green-cyan rounded-lg">
                  <div className="flex items-center justify-between">
                    <div className="flex flex-col">
                      <p className="text-cool-grey text-sm">You send</p>
                      <input
                        type="number"
                        value={amountTo.amountToSend}
                        onChange={(e) => {
                          const newAmountToSend = Number(e.target.value);
                          setAmountTo((prev) => ({
                            ...prev,
                            amountToSend: newAmountToSend,
                          }));
                          setLastUpdatedField('send');
                        }}
                        className="bg-transparent text-white focus:outline-none"
                      />
                    </div>
                    <div>
                      <Dropdown
                        options={paymentMethodSend}
                        value={selectedPaymentMehodToSend}
                        onChange={setSelectedPaymentMehodToSend}
                        className="bg-secondary"
                      />
                    </div>
                  </div>
                </ShadowBox>
                <ShadowBox className="bg-green-cyan rounded-lg">
                  <div className="flex items-center justify-between">
                    <div className="flex flex-col">
                      <p className="text-cool-grey text-sm">You receive</p>
                      <input
                        type="number"
                        value={amountTo.amountToReceive.toFixed(7)}
                        onChange={(e) => {
                          const newAmountToReceive = Number(e.target.value);
                          setAmountTo((prev) => ({
                            ...prev,
                            amountToReceive: newAmountToReceive,
                          }));
                          setLastUpdatedField('receive');
                        }}
                        className="bg-transparent text-white focus:outline-none"
                      />
                    </div>
                    <div>
                      <Dropdown
                        options={paymentMethodRecieve}
                        value={selectedPaymentMehodToRecieve}
                        onChange={setSelectedPaymentMehodToRecieve}
                        className="bg-secondary"
                      />
                    </div>
                  </div>
                </ShadowBox>
                <div className="overflow-hidden">
                  {/* Header - Always visible */}
                  <div
                    className="flex justify-between items-center cursor-pointer"
                    onClick={() => setIsExpanded(!isExpanded)}
                  >
                    <div className="flex items-center gap-2">
                      <span className="text-cool-grey font-normal text-xs">
                        {amountTo?.amountToSend} {selectedPaymentMehodToSend}
                      </span>
                      <ArrowRight className="w-3 h-3 text-white" />
                      <span className="text-cool-grey font-normal text-xs">
                        {amountTo?.amountToReceive}{' '}
                        {selectedPaymentMehodToRecieve}
                      </span>
                    </div>
                    {isExpanded ? (
                      <ChevronUp className="h-5 w-5 text-gray-400" />
                    ) : (
                      <ChevronDown className="h-5 w-5 text-gray-400" />
                    )}
                  </div>

                  {/* Collapsible content */}
                  {isExpanded && (
                    <div className="text-cool-grey font-normal text-xs border-t border-cool-grey pt-2">
                      <div className="flex justify-between ">
                        <span className="">ETH Price</span>
                        <span>{amountTo.amountToReceive}</span>
                      </div>
                      <div className="flex justify-between ">
                        <span className="">Platform Fees</span>
                        <span>0%</span>
                      </div>
                    </div>
                  )}
                </div>
              </ShadowBox>
              <div className="flex items-center gap-2 py-2">
                <input
                  type="checkbox"
                  checked={isChecked}
                  onChange={(e) => setIsChecked(e.target.checked)}
                />
                <p>
                  I agree with{' '}
                  <span className="underline">term & conditions</span>
                </p>
              </div>
              <button
                onClick={handleOnRamp} // onClick handler add karein
                className="bg-primary hover:bg-secondary hover:text-white disabled:bg-gray-500 disabled:cursor-not-allowed disabled:hover:text-secondary px-4 py-2 rounded-lg text-custom-font-16 w-full transition-colors duration-200"
                disabled={
                  fetchingRampAmount ||
                  amountTo.amountToReceive <= 0 ||
                  !isChecked
                } // Disable button during fetching
              >
                {fetchingRampAmount ? 'Processing...' : 'On ramp'}
              </button>
            </ShadowBox>
          </ShadowBox>
        </div>
      )}
    </>
  );
};

export default OnRamp;<|MERGE_RESOLUTION|>--- conflicted
+++ resolved
@@ -6,13 +6,10 @@
 import { ArrowRight, ChevronDown, ChevronUp } from 'lucide-react';
 import { gql, useMutation } from 'urql';
 import toast from 'react-hot-toast';
-<<<<<<< HEAD
 import { createEscrow } from '@/utils/base-calls';
 import { CREATE_SALE } from '../Elements/FilterPanel';
 import { BLOCKCHAIN_BASE, CURRENCY_ETH } from '@/constants';
-=======
 import Payment from '../OnOffRamp/Payment';
->>>>>>> 80d567bb
 
 export const RAMP_AMOUNT = gql`
   mutation Mutation($amount: Float!) {
@@ -118,7 +115,9 @@
 
       if (result.error) {
         toast.error('Error occurred while on-ramping.');
-<<<<<<< HEAD
+      } else {
+        toast.success('Successfully on-ramped.');
+        setIsNewRamp(true);
       }
 
       if (result.data?.matchSeller?.publicKey) {
@@ -138,11 +137,6 @@
           currency: CURRENCY_ETH,
           sellerPublicKey: sellerKey,
         });
-=======
-      } else {
-        toast.success('Successfully on-ramped.');
-        setIsNewRamp(true);
->>>>>>> 80d567bb
       }
     } catch (error) {
       console.log('ERROR', error);
