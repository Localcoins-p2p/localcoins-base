'use client';
import Image from 'next/image';
import { useState } from 'react';

const ChatBox = ({ sale }: { sale: any }) => {
  const [message, setMessage] = useState('');
  const [selectedImage, setSelectedImage] = useState<string | null>(null);
  const handleImageChange = (e: React.ChangeEvent<HTMLInputElement>) => {
    const file = e.target.files?.[0];
    if (file) {
      const imageUrl = URL.createObjectURL(file);
      setSelectedImage(imageUrl);
    }
  };



  return (
    <div className="h-[90%] bg-[#FFFFFF] rounded-[15px] flex flex-col justify-between shadow-lg">
      <div className="">
        <div className="flex items-center justify-between rounded-tl-[15px] rounded-tr-[15px] p-4 border-b border-gray-300 bg-[#FFFFFF]">
          <div className="flex items-center">
            <Image
              src="/assets/common/c-t.svg"
              alt="User Avatar"
              width={40}
              height={40}
              className="rounded-full"
            />
            <div className="ml-3">
              <h4 className="text-sm font-semibold">{sale?.seller?.name}</h4>
              <div className="flex space-x-2 text-xs text-yellow-500">
                <span>Trades</span>
                <span>|</span>
                <span>Report</span>
              </div>
            </div>
          </div>
        </div>
         {/* <div className="p-4 ">
          <div className="flex items-end space-x-2">
            <Image
              src="/assets/common/c-t.svg"
              alt="User Avatar"
              width={30}
              height={30}
              className="rounded-full"
            />
            <div className="bg-white p-3 rounded-lg shadow-sm">
              <p className="text-sm text-gray-700">
                This is a message. Lorem ipsum dolor sit amet, consectetur
                adipiscing elit, sed do eiusmod tempor incididunt ut labore et
                dolore magna aliqua.
              </p>
            </div>
          </div>
        </div>  */}
        {selectedImage? (
        <div className="p-4 ">
          <div className="flex items-end space-x-2">
            {/* <Image
              src="/assets/common/c-t.svg"
              alt="User Avatar"
              width={30}
              height={30}
              className="rounded-full"
            /> */}
            <div className="bg-white p-3 h-[400px] w-full relative rounded-lg shadow-sm">   
                <Image
                  src={selectedImage}
                  alt="Sent Image"
                  fill
                  objectFit="fill"
                  className="rounded-lg"
                />
            
            </div>
          </div>
        </div>
      ) : (
        <p className="text-sm text-gray-700">
          
        </p>
      )}


      </div>

<<<<<<< HEAD
      <div className="flex  flex-col p-4 border-t gap-y-4 rounded-bl-[15px] rounded-br-[15px] border-gray-300 bg-white">
        <div className="flex  gap-3">
          <Image
            src="/assets/common/add_circle.svg"
            alt="User Avatar"
            width={24}
            height={24}
            className=""
          />
          <Image
            src="/assets/common/file.svg"
            alt="User Avatar"
            width={16}
            height={20}
            className=""
          />
        </div>
        <div className="w-full  flex">
=======
      <div className="flex flex-col p-4 border-t gap-y-4 rounded-bl-[15px] rounded-br-[15px] border-gray-300 bg-white">
        <div className="flex gap-3">
          <label htmlFor="imageUpload">
            <Image
              src="/assets/common/add_circle.svg"
              alt="Add Circle Icon"
              width={24}
              height={24}
              className="cursor-pointer"
            />
          </label>
          <input
            id="imageUpload"
            type="file"
            accept="image/*"
            onChange={handleImageChange}
            className="hidden"
          />

            <Image
              src="/assets/common/file.svg"
              alt="File Icon"
              width={16}
              height={20}
            />
       
        </div>
        
        <div className="w-full flex">
>>>>>>> ab973608
          <input
            type="text"
            placeholder="Enter Message Here"
            className="flex-1 px-3 py-2 w-full bg-[#F6F6F6] rounded-[10px] focus:outline-none"
            value={message}
            onChange={(e) => setMessage(e.target.value)}
          />
<<<<<<< HEAD
          <button className="ml-3">
            <Image
              src="/assets/common/send.svg"
              alt="User Avatar"
=======
          <button className="ml-3" >
            <Image
              src="/assets/common/send.svg"
              alt="Send Icon"
>>>>>>> ab973608
              width={40}
              height={40}
            />
          </button>
        </div>
      </div>
    </div>
  );
};

export default ChatBox;<|MERGE_RESOLUTION|>--- conflicted
+++ resolved
@@ -86,26 +86,6 @@
 
       </div>
 
-<<<<<<< HEAD
-      <div className="flex  flex-col p-4 border-t gap-y-4 rounded-bl-[15px] rounded-br-[15px] border-gray-300 bg-white">
-        <div className="flex  gap-3">
-          <Image
-            src="/assets/common/add_circle.svg"
-            alt="User Avatar"
-            width={24}
-            height={24}
-            className=""
-          />
-          <Image
-            src="/assets/common/file.svg"
-            alt="User Avatar"
-            width={16}
-            height={20}
-            className=""
-          />
-        </div>
-        <div className="w-full  flex">
-=======
       <div className="flex flex-col p-4 border-t gap-y-4 rounded-bl-[15px] rounded-br-[15px] border-gray-300 bg-white">
         <div className="flex gap-3">
           <label htmlFor="imageUpload">
@@ -135,7 +115,6 @@
         </div>
         
         <div className="w-full flex">
->>>>>>> ab973608
           <input
             type="text"
             placeholder="Enter Message Here"
@@ -143,17 +122,10 @@
             value={message}
             onChange={(e) => setMessage(e.target.value)}
           />
-<<<<<<< HEAD
-          <button className="ml-3">
-            <Image
-              src="/assets/common/send.svg"
-              alt="User Avatar"
-=======
           <button className="ml-3" >
             <Image
               src="/assets/common/send.svg"
               alt="Send Icon"
->>>>>>> ab973608
               width={40}
               height={40}
             />
