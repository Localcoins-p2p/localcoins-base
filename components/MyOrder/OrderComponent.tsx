import React, { useContext, useMemo, useState } from 'react';
import toast from 'react-hot-toast';
import { TiArrowSortedDown } from 'react-icons/ti';
import customStyles from '../../components/Elements/reactSelectStyles';
import { gql, useMutation } from 'urql';
import { getMasterAddress, SALE_SEED } from '@/utils/program';
import { PublicKey, SystemProgram, Transaction } from '@solana/web3.js';
import { BN } from '@project-serum/anchor';
import useSolana from '@/utils/useSolana';
import Loading from '../Elements/Loading';
import Select from 'react-select';
import { getFromCurrency, getToCurrencyv2 } from '@/utils/getCurrency';
import { addRemoveBuyerMutation } from '../Elements/BuyButton';
import {
  confirmPayment,
  markPaid,
  raiseBuyerDispute,
  raiseSellerDispute,
  releasePaymentToSeller,
} from '@/utils/base-calls';
import AppLoading from '../Elements/AppLoading';
import { AppContext } from '@/utils/context';

interface OrderComponentProps {
  sale: any;
  showConfirmPaymentReceivedButton: boolean;
  showConfirmPaymentSentButton: boolean;
  showClaimPaymentButton: boolean;
  loading: boolean;
  image: string;
  isSeller?: boolean;
  isBuyer?: boolean;
  showBuyerDisputeButton: boolean;
  showSellerDisputeButton: boolean;
}

const ADD_SCREENSHOT = gql`
  mutation AddScreenshot(
    $saleId: String!
    $imageUrl: String!
    $method: String!
    $referenceId: String!
  ) {
    addScreenshot(
      saleId: $saleId
      imageUrl: $imageUrl
      method: $method
      referenceId: $referenceId
    ) {
      id
      imageUrl
      method
      paidById
    }
  }
`;

const MARK_PAID = gql`
  mutation MarkPaid($saleId: String!) {
    markSalePaid(id: $saleId) {
      id
      paidAt
    }
  }
`;

export const CANCEL_SALE = gql`
  mutation CancelSale($cancelSaleId: String!) {
    cancelSale(id: $cancelSaleId) {
      id
    }
  }
`;

const MARK_FINISHED = gql`
  mutation MarkSaleFinished($markSaleFinishedId: String!) {
    markSaleFinished(id: $markSaleFinishedId) {
      id
    }
  }
`;

const MARK_DISPUTED = gql`
  mutation Mutation($saleId: String!) {
    markDisputed(saleId: $saleId) {
      id
    }
  }
`;

const OrderComponent: React.FC<OrderComponentProps> = ({
  sale,
  showConfirmPaymentReceivedButton,
  showConfirmPaymentSentButton,
  showClaimPaymentButton,
  loading,
  image,
  isSeller,
  isBuyer,
  showSellerDisputeButton,
  showBuyerDisputeButton,
}) => {
  const [{}, addScreenshotMutation] = useMutation(ADD_SCREENSHOT);
  const [{ fetching }, removeBuyer] = useMutation(addRemoveBuyerMutation);
  const [disputeLoading, setDisputeLoading] = useState(false);
  const [{ fetching: _markingDisputed }, markDisputedMutation] =
    useMutation(MARK_DISPUTED);
  const [{ fetching: canceling }, cancelSale] = useMutation(CANCEL_SALE);
  const [{}, markPaidMutation] = useMutation(MARK_PAID);
  const [selectedPaymentMethodIndex, setSelectedPaymentMethodIndex] =
    useState(0);
  const [isDropdownVisible, setDropdownVisible] = useState(false);
  const [{}, markFinished] = useMutation(MARK_FINISHED);
  const { connection, program, programId, publicKey, sendTransaction } =
    useSolana();

  const paymentMethods = sale?.seller?.paymentMethods || [];
  const {
    context: { user },
  } = useContext(AppContext);

  const toCurrency = useMemo(() => {
    if (sale && sale.currency) {
      return getToCurrencyv2(sale.currency) as { name: string; x: number };
    }

    if (sale && !sale.currency) {
      return getToCurrencyv2('SOL') as { name: string; x: number };
    }

    return { name: '', x: 1 };
  }, [sale]);

  const handleAddScreenshot = async (imageUrl: string, method: string) => {
    try {
      if (toCurrency.name === 'ETH') {
        await markPaid(sale.onChainSaleId);
      }
      if (imageUrl.indexOf('vercel') === -1) {
        await addScreenshotMutation({
          saleId: sale.id,
          imageUrl,
          method: '66fb0f0fc2a69f59952e04ed',
        });
      }
      toast.success('Screenshot added successfully');
    } catch (error) {
      toast.error('Failed to add screenshot');
    }
  };

  const handlePaymentReceived = async () => {
    try {
      if (toCurrency.name === 'ETH') {
        await confirmPayment(sale?.onChainSaleId);
      } else {
        const masterPda = await getMasterAddress();
        const onChainSaleId = new BN(sale.onChainSaleId);
        const [salePda, saleBump] = await PublicKey.findProgramAddress(
          [Buffer.from(SALE_SEED), onChainSaleId.toArrayLike(Buffer, 'le', 4)],
          programId
        );
        const authority = publicKey;
        const transaction = new Transaction().add(
          (program as any).instruction.markPaid(onChainSaleId, {
            accounts: {
              sale: salePda,
              master: masterPda,
              authority: authority as PublicKey,
              systemProgram: SystemProgram.programId,
            },
          })
        );
        const txHash = await sendTransaction(transaction, connection);
      }
      await markPaidMutation({ saleId: sale?.id });
      await markFinished({ saleId: sale?.id });
    } catch (err) {
    } finally {
    }
  };

  const handleClaimPayment = async () => {
    try {
      const masterPda = await getMasterAddress();
      const onChainSaleId = new BN(sale.onChainSaleId);
      const [salePda, saleBump] = await PublicKey.findProgramAddress(
        [Buffer.from(SALE_SEED), onChainSaleId.toArrayLike(Buffer, 'le', 4)],
        programId
      );
      const authority = publicKey;
      const transaction = new Transaction().add(
        (program as any).instruction.claimPayment(onChainSaleId, {
          accounts: {
            sale: salePda,
            master: masterPda,
            authority: authority as PublicKey,
            systemProgram: SystemProgram.programId,
          },
        })
      );
      const txHash = await sendTransaction(transaction, connection);
      await markFinished({ markSaleFinishedId: sale?.id });
      toast.success('Amount received');
    } catch (err) {
    } finally {
    }
  };

  const handleBuyerCancel = async () => {
    try {
      const masterPda = await getMasterAddress();
      const onChainSaleId = new BN(sale.onChainSaleId);
      const [salePda, saleBump] = await PublicKey.findProgramAddress(
        [Buffer.from(SALE_SEED), onChainSaleId.toArrayLike(Buffer, 'le', 4)],
        programId
      );
      const authority = publicKey;
      const transaction = new Transaction().add(
        (program as any).instruction.removeBuyer(onChainSaleId, {
          accounts: {
            sale: salePda,
            master: masterPda,
            authority: authority as PublicKey,
            systemProgram: SystemProgram.programId,
          },
        })
      );
      const txHash = await sendTransaction(transaction, connection);
      await removeBuyer({
        id: sale.id,
        command: 'REMOVE',
      });
      toast.success('Purchase canceled');
    } catch (err) {
    } finally {
    }
  };

  const handleSellerCancel = async () => {
    try {
      const masterPda = await getMasterAddress();
      const onChainSaleId = new BN(sale.onChainSaleId);
      const [salePda, saleBump] = await PublicKey.findProgramAddress(
        [Buffer.from(SALE_SEED), onChainSaleId.toArrayLike(Buffer, 'le', 4)],
        programId
      );
      const authority = publicKey;

      if (sale.buyer) {
        return toast.error('Buyer is already connected to this sale');
      }

      const transaction = new Transaction().add(
        (program as any).instruction.cancelSale(onChainSaleId, {
          accounts: {
            sale: salePda,
            master: masterPda,
            authority: authority as PublicKey,
            systemProgram: SystemProgram.programId,
          },
        })
      );
      const txHash = await sendTransaction(transaction, connection);
      const response = await cancelSale({
        cancelSaleId: sale.id,
      });
      console.log('Response', response);
      toast.success('Sale canceled');
    } catch (err) {
      console.log(err);
    } finally {
    }
  };

  const handleSellerDispute = async () => {
    try {
      setDisputeLoading(true);
      if (true) {
        await raiseSellerDispute(sale?.onChainSaleId);
        await markDisputedMutation({ saleId: sale?.id });
      }
    } catch (err) {
    } finally {
      setDisputeLoading(false);
      toast.success('Marked disputed. Admins will check this sale order');
    }
  };

  const handleBuyerDispute = async () => {
    try {
      setDisputeLoading(true);
      if (true) {
        await raiseBuyerDispute(sale?.onChainSaleId);
        await markDisputedMutation({ saleId: sale?.id });
      }
    } catch (err) {
    } finally {
      setDisputeLoading(false);
      toast.success('Marked disputed. Admins will check this sale order');
    }
  };

  const handleReleaseFundsToSeller = async () => {
    try {
      setDisputeLoading(true);
      if (true) {
        console.log('>>>Sale', sale);
        await releasePaymentToSeller(sale?.onChainSaleId);
        //await markDisputedMutation({ saleId: sale?.id });
      }
    } catch (err) {
      console.log('ERROR', err);
    } finally {
      setDisputeLoading(false);
      toast.success('Funds released to seller');
    }
  };

  const options = paymentMethods.map((method: any) => ({
    value: method.name,
    label: method.name,
  }));

  const handleChangeClick = () => {
    setDropdownVisible(!isDropdownVisible);
  };

  const handleChangePaymentMethod = (selectedOption: any) => {
    const selectedIndex = paymentMethods.findIndex(
      (method: any) => method.name === selectedOption.value
    );
    setSelectedPaymentMethodIndex(selectedIndex);
    // setDropdownVisible(false);
  };

  const markingDisputed = _markingDisputed || disputeLoading;

  return (
    <>
      <div className="p-6 text-white max-w-[612px] w-full">
        <div className="border-l-2 border-white relative pl-4">
          <div>
            <div className="flex items-center mb-4">
              <div className="w-6 h-6 absolute left-[-13px] top-0 rounded-full bg-white text-black font-bold flex items-center justify-center">
                1
              </div>
              <h2 className="ml-4 text-[23px] font-semibold">Order Created</h2>
            </div>
            <div className="border border-[#4D4D4D] p-4 rounded-[5px]">
              <div className="flex justify-between">
                <span className="text-[#A6A6A6] text-[18px]">Fiat Amount</span>
                <span className="text-[#0ECB81] text-[18px] font-bold">
                  {(sale?.amount * sale?.unitPrice) / toCurrency?.x}{' '}
                  {getFromCurrency().name}
                </span>
              </div>
              <div className="flex justify-between mt-2">
                <span className="text-[#A6A6A6] text-[18px] font-[500]">
                  Price
                </span>
                <span className="text-[#FFFFFF] text-[18px] font-[600]">
                  {sale?.unitPrice} {getFromCurrency().name}
                </span>
              </div>
              <div className="flex justify-between mt-2">
                <span className="text-[#A6A6A6] text-[18px] font-[500]">
                  Receive Quantity
                </span>
                <span className="text-[#FFFFFF] text-[18px] font-[600]">
                  {sale?.amount / toCurrency?.x} {toCurrency?.name}
                </span>
              </div>
            </div>
          </div>

          <div>
            <div className="flex items-center my-4">
              <div className="w-6 h-6 absolute left-[-13px] rounded-full bg-white text-black font-bold flex items-center justify-center">
                2
              </div>
              <h2 className="ml-4 text-xl font-semibold">
                Open {paymentMethods[selectedPaymentMethodIndex]?.name} to
                transfer {(sale?.amount * sale?.unitPrice) / toCurrency?.x} PHP
              </h2>
            </div>
            <p className="text-[#FFFFFF] text-[18px] ml-4 mb-4">
              Transfer the funds to the seller&apos;s account provided below.
            </p>
            <div className="border border-[#4D4D4D] p-4 rounded-[5px]">
              <div className="flex justify-between items-center mb-2">
                <div className="flex items-center gap-1">
                  <div className="h-2  w-2 rounded-full bg-[#00B2FF]"></div>
                  <span className="text-[#FFFFFF] font-bold">
                    {paymentMethods[selectedPaymentMethodIndex]?.name}
                  </span>
                </div>

                {isDropdownVisible ? (
                  <div className="flex items-center border justify-center border-[#4D4D4D] rounded-[5px] px-1 ">
                    <Select
                      className="w-[100px] border-l border-[#393939]"
                      options={options}
                      styles={customStyles}
                      isSearchable={false}
                      components={{
                        DropdownIndicator: () => (
                          <TiArrowSortedDown className="text-white" />
                        ),
                      }}
                      onChange={handleChangePaymentMethod}
                    />
                  </div>
                ) : (
                  <button
                    className="text-yellow-400"
                    onClick={handleChangeClick}
                  >
                    Change
                  </button>
                )}
              </div>
              <div className="mb-2 flex justify-between">
                <span className="text-[#A6A6A6] text-[18px] font-[500]">
                  Recipient
                </span>
                <p className="text-[#FFFFFF] text-[18px] font-[600]">
                  {paymentMethods[selectedPaymentMethodIndex]?.accountName}
                </p>
              </div>
              <div className="mb-2 flex justify-between">
                <span className="text-[#A6A6A6] text-[18px] font-[500]">
                  Mobile Number
                </span>
                <p className="text-[#FFFFFF] text-[18px] font-[600]">
                  {paymentMethods[selectedPaymentMethodIndex]?.accountNumber}
                </p>
              </div>
              <div>
                <span className="text-[#A6A6A6] text-[18px] font-[500]">
                  QR Code
                </span>
              </div>
            </div>
          </div>
          <div>
            <div className="flex items-center my-4">
              <div className="w-6 absolute h-6 left-[-13px] bottom-0 rounded-full bg-white text-black font-bold flex items-center justify-center">
                3
              </div>
              <h2 className="ml-4 text-xl font-semibold">Notify Seller</h2>
            </div>
          </div>
        </div>
        <div className="pl-4">
          <p className="text-[#FFFFFF] text-[18px] font-[400] mb-4 ml-4">
            After payment, remember to click the &apos;Transferred, Notify
            Seller&apos; button to facilitate the crypto release by the seller.
          </p>
          {showConfirmPaymentSentButton && (
            <div className="flex justify-between ml-4">
              <button
                className="bg-yellow-500 hover:bg-yellow-600 text-black font-semibold py-2 px-4 pr-10 flex gap-2 rounded-lg"
                onClick={() => handleAddScreenshot(image, '.')}
              >
                <div>
                  {loading ? (
                    <Loading width="5" height="5" color="#333" />
                  ) : (
                    <div className="w-5 h-5" />
                  )}
                </div>
                <span>Transfered, Notify Seller</span>
              </button>
              <div className="flex justify-between ml-4 gap-4">
                {showBuyerDisputeButton && (
                  <button
                    className="text-[#F3AA05] font-semibold "
                    onClick={handleBuyerDispute}
                  >
                    Dispute
                  </button>
                )}
                <button
                  className="text-[#F3AA05] font-semibold "
                  onClick={handleBuyerCancel}
                >
                  Cancel
                </button>
              </div>
<<<<<<< HEAD
              <span>Transfered, Notify Seller</span>
            </button>
            <button
              className="text-[#F3AA05] font-semibold "
              onClick={handleBuyerCancel}
            >
              Cancel
            </button>
          </div>
        )}
        {showConfirmPaymentReceivedButton && (
          <div className="flex justify-between ml-4">
            <button
              className="bg-yellow-500 mt-4 hover:bg-yellow-600 text-black font-semibold py-2 px-5 rounded-lg flex gap-2"
              onClick={handlePaymentReceived}
            >
              <div>
                {loading ? (
                  <Loading width="5" height="5" color="#333" />
                ) : (
                  <div className="w-5 h-5" />
=======
            </div>
          )}
          {showConfirmPaymentReceivedButton && (
            <div className="flex justify-between ml-4">
              <button
                className="bg-yellow-500 hover:bg-yellow-600 text-black font-semibold py-2 px-4 rounded-lg flex gap-2"
                onClick={handlePaymentReceived}
              >
                <div>
                  {loading ? (
                    <Loading width="5" height="5" color="#333" />
                  ) : (
                    <div className="w-5 h-5" />
                  )}
                </div>
                <span>Confirm Payment Received</span>
              </button>
              <div className="flex gap-4">
                {showSellerDisputeButton && (
                  <button
                    className="text-[#F3AA05] font-semibold "
                    onClick={handleSellerDispute}
                  >
                    Dispute
                  </button>
>>>>>>> c48445a2
                )}
                <button
                  className="text-[#F3AA05] font-semibold "
                  onClick={handleSellerCancel}
                >
                  Cancel
                </button>
              </div>
            </div>
          )}
          {showClaimPaymentButton && (
            <div className="flex justify-between ml-4">
              <button
                className="bg-yellow-500 hover:bg-yellow-600 text-black font-semibold py-2 px-4 flex gap-2 rounded-lg"
                onClick={handleClaimPayment}
              >
                <div>
                  {loading ? (
                    <Loading width="5" height="5" color="#333" />
                  ) : (
                    <div className="w-5 h-5" />
                  )}
                </div>
                <span>Claim Payment</span>
              </button>
            </div>
          )}
        </div>
        {user?.isAdmin && sale?.isDisputed && (
          <div className="flex gap-4 ml-8 mt-8">
            <button
              className="bg-yellow-500 hover:bg-yellow-600 text-black font-semibold py-2 px-4 flex gap-2 rounded-lg"
              onClick={handleReleaseFundsToSeller}
            >
              Release Payment to Seller
            </button>
            <button
              className="bg-yellow-500 hover:bg-yellow-600 text-black font-semibold py-2 px-4 flex gap-2 rounded-lg"
              onClick={handleClaimPayment}
            >
              Release Payment to Buyer
            </button>
          </div>
        )}
      </div>
      {markingDisputed && <AppLoading />}
    </>
  );
};

export default OrderComponent;<|MERGE_RESOLUTION|>--- conflicted
+++ resolved
@@ -32,6 +32,7 @@
   isBuyer?: boolean;
   showBuyerDisputeButton: boolean;
   showSellerDisputeButton: boolean;
+  referenceId:any
 }
 
 const ADD_SCREENSHOT = gql`
@@ -56,12 +57,12 @@
 `;
 
 const MARK_PAID = gql`
-  mutation MarkPaid($saleId: String!) {
-    markSalePaid(id: $saleId) {
-      id
-      paidAt
-    }
+ mutation MarkSalePaid($markSalePaidId: String!, $referenceId: String!) {
+  markSalePaid(id: $markSalePaidId, referenceId: $referenceId) {
+    id
+    paidAt
   }
+}
 `;
 
 export const CANCEL_SALE = gql`
@@ -99,6 +100,7 @@
   isBuyer,
   showSellerDisputeButton,
   showBuyerDisputeButton,
+  referenceId
 }) => {
   const [{}, addScreenshotMutation] = useMutation(ADD_SCREENSHOT);
   const [{ fetching }, removeBuyer] = useMutation(addRemoveBuyerMutation);
@@ -131,23 +133,28 @@
     return { name: '', x: 1 };
   }, [sale]);
 
-  const handleAddScreenshot = async (imageUrl: string, method: string) => {
+  const handleAddScreenshot = async (imageUrl: string, referenceId:any, method: string) => {
     try {
       if (toCurrency.name === 'ETH') {
-        await markPaid(sale.onChainSaleId);
+       await markPaid(sale.onChainSaleId);
+      
       }
       if (imageUrl.indexOf('vercel') === -1) {
         await addScreenshotMutation({
           saleId: sale.id,
           imageUrl,
           method: '66fb0f0fc2a69f59952e04ed',
+          referenceId
         });
+      
       }
       toast.success('Screenshot added successfully');
     } catch (error) {
       toast.error('Failed to add screenshot');
     }
   };
+
+  // console.log("handleAddScreenshot",handleAddScreenshot)
 
   const handlePaymentReceived = async () => {
     try {
@@ -173,7 +180,8 @@
         );
         const txHash = await sendTransaction(transaction, connection);
       }
-      await markPaidMutation({ saleId: sale?.id });
+     const res= await markPaidMutation({ markSalePaidId: sale?.id ,referenceId:referenceId});
+     console.log("res",res)
       await markFinished({ saleId: sale?.id });
     } catch (err) {
     } finally {
@@ -265,7 +273,7 @@
       const response = await cancelSale({
         cancelSaleId: sale.id,
       });
-      console.log('Response', response);
+      // console.log('Response', response);
       toast.success('Sale canceled');
     } catch (err) {
       console.log(err);
@@ -305,7 +313,7 @@
     try {
       setDisputeLoading(true);
       if (true) {
-        console.log('>>>Sale', sale);
+        // console.log('>>>Sale', sale);
         await releasePaymentToSeller(sale?.onChainSaleId);
         //await markDisputedMutation({ saleId: sale?.id });
       }
@@ -461,7 +469,7 @@
             <div className="flex justify-between ml-4">
               <button
                 className="bg-yellow-500 hover:bg-yellow-600 text-black font-semibold py-2 px-4 pr-10 flex gap-2 rounded-lg"
-                onClick={() => handleAddScreenshot(image, '.')}
+                onClick={() => handleAddScreenshot(image,referenceId, '.')}
               >
                 <div>
                   {loading ? (
@@ -488,31 +496,8 @@
                   Cancel
                 </button>
               </div>
-<<<<<<< HEAD
-              <span>Transfered, Notify Seller</span>
-            </button>
-            <button
-              className="text-[#F3AA05] font-semibold "
-              onClick={handleBuyerCancel}
-            >
-              Cancel
-            </button>
-          </div>
-        )}
-        {showConfirmPaymentReceivedButton && (
-          <div className="flex justify-between ml-4">
-            <button
-              className="bg-yellow-500 mt-4 hover:bg-yellow-600 text-black font-semibold py-2 px-5 rounded-lg flex gap-2"
-              onClick={handlePaymentReceived}
-            >
-              <div>
-                {loading ? (
-                  <Loading width="5" height="5" color="#333" />
-                ) : (
-                  <div className="w-5 h-5" />
-=======
-            </div>
-          )}
+            </div>
+           )}  
           {showConfirmPaymentReceivedButton && (
             <div className="flex justify-between ml-4">
               <button
@@ -536,7 +521,6 @@
                   >
                     Dispute
                   </button>
->>>>>>> c48445a2
                 )}
                 <button
                   className="text-[#F3AA05] font-semibold "
