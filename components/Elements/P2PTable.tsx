--- conflicted
+++ resolved
@@ -129,13 +129,8 @@
   const [reputation, setReputation] = useState<number | null>(null);
   const [currentPage, setCurrentPage] = useState(0);
 
-<<<<<<< HEAD
-  const itemsPerPage = 10;
-  
-=======
   console.log('res data:', data);
 
->>>>>>> c48445a2
   useEffect(() => {
     async function fetchReputation() {
       const score = await getUserReputation(
@@ -145,20 +140,11 @@
     }
     fetchReputation();
   }, []);
-<<<<<<< HEAD
-
-  const sales = data?.sales?.sales || data?.sellerSales || data?.buyerSales || [];
-  const paginatedSales = sales.slice(currentPage * itemsPerPage, (currentPage + 1) * itemsPerPage);
-
-  const handleNextPage = () => setCurrentPage(prev => prev + 1);
-  const handlePreviousPage = () => setCurrentPage(prev => prev - 1);
-=======
   console.log('><>>>', data?.sales);
   const sales =
     data?.sales?.sales || data?.sellerSales || data?.buyerSales || [];
   const totalCount = data?.sales?.count || 0;
   const totalPages = Math.ceil(totalCount / itemsPerPage);
->>>>>>> c48445a2
 
   if (fetching) {
     return (
@@ -181,17 +167,6 @@
       <table className="table-auto w-full text-left">
         <thead className="hidden md:table-header-group text-[#A6A6A6] text-[14px] font-[400]">
           <tr>
-<<<<<<< HEAD
-            <th className="py-2 text-[#A6A6A6] text-[14px] font-[400]">Advertisers</th>
-            <th className="py-2 text-[#A6A6A6] text-[14px] font-[400]">Price</th>
-            <th className="py-2 text-[#A6A6A6] text-[14px] font-[400]">Available/Order Limit</th>
-            <th className="py-2 text-[#A6A6A6] text-[14px] font-[400]">Payment</th>
-            <th className="py-2 text-end text-[#A6A6A6] text-[14px] font-[400]">Trade</th>
-          </tr>
-        </thead>
-        <tbody>
-          {paginatedSales.map((row: any, index: number) => (
-=======
             <th className="py-2 text-[#A6A6A6] text-[14px] font-[400]">
               Advertisers
             </th>
@@ -211,7 +186,6 @@
         </thead>
         <tbody>
           {sales.map((row: any, index: number) => (
->>>>>>> c48445a2
             <P2PTableRow
               key={index}
               reputation={reputation}
@@ -226,20 +200,6 @@
           ))}
         </tbody>
       </table>
-<<<<<<< HEAD
-      <div className="flex justify-center gap-7 mt-4">
-        <button
-          onClick={handlePreviousPage}
-          disabled={currentPage === 0}
-          className="px-4 py-2 bg-[#F3AA05] text-white rounded disabled:bg-gray-500"
-        >
-          Previous
-        </button>
-        <button
-          onClick={handleNextPage}
-          disabled={(currentPage + 1) * itemsPerPage >= sales.length}
-          className="px-4 py-2 bg-[#F3AA05] text-white rounded disabled:bg-gray-500"
-=======
 
       {/* Pagination Controls */}
       <div className="flex justify-center gap-2 mt-6">
@@ -272,7 +232,6 @@
           onClick={() => setPage(page + 1)}
           disabled={page === totalPages}
           className="w-[100px] py-1 bg-[#F3AA05] text-white rounded-2xl disabled:bg-gray-500"
->>>>>>> c48445a2
         >
           Next
         </button>
