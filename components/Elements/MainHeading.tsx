--- conflicted
+++ resolved
@@ -16,13 +16,8 @@
   t1: string;
   t2: string;
   time?: string;
-<<<<<<< HEAD
   href?: string;
-  icon?: any;
-=======
-  href?:string
-  icon?:string
->>>>>>> ee67e79f
+  icon?: string;
 }) => {
   return (
     <div className="border-l-[5px] border-[#d79502] flex flex-col h-full w-full gap-y-4 pl-3 ">
@@ -39,25 +34,9 @@
           {para} {time && <span className="text-[#F3AA05]">{time}</span>}
         </div>
         <div className="text-[#FFFFFF] hidden lg:flex justify-between text-[16px] font-[600] items-center gap-x-4">
-<<<<<<< HEAD
           <Link href={href || '#'} className="flex">
-            <Image
-              src="/assets/common/menu1.svg"
-              height={15}
-              width={15}
-              alt="vcv"
-            />
-=======
-
-
-          <Link href={href || "#"} className="flex">
-          {icon ? (
-              <Image
-                src={icon}
-                height={15}
-                width={15}
-                alt="custom icon"
-              />
+            {icon ? (
+              <Image src={icon} height={15} width={15} alt="custom icon" />
             ) : (
               <Image
                 src="/assets/common/menu1.svg"
@@ -66,7 +45,6 @@
                 alt="default icon"
               />
             )}
->>>>>>> ee67e79f
             <span className="ml-1 min-w-max">{t1}</span>
           </Link>
           <Link href="/my-account?page=sale-order">
