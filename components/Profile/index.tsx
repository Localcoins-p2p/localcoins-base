--- conflicted
+++ resolved
@@ -4,6 +4,9 @@
 import { useContext, useState } from 'react';
 import toast from 'react-hot-toast';
 import { gql, useMutation } from 'urql';
+import Footer from '../Footer/Footer';
+import NewHeader from '../NewHeader/NewHeader';
+import Loading from '../Elements/Loading';
 
 const UPDATE_USER = gql`
   mutation UpdateUser($name: String, $email: String) {
@@ -29,19 +32,22 @@
   } = useContext(AppContext);
 
   const handleSubmit = () => {
-<<<<<<< HEAD
-    console.log('Name:', name);
-    console.log('Email:', email);
-=======
     updateUser({ name, email }).then(() => {
       toast.success('Account updated successfully');
       router.push('/');
     });
->>>>>>> e69c007d
   };
 
+  if (fetching) {
+    return <Loading height='50' width='50' />;
+  }
+
   return (
-    <div className="container mt-20 mx-auto px-4 py-8">
+    <div >
+      <div className='px-10'>
+       <NewHeader />
+       </div>
+    <div className=" mt-20 mx-auto px-4 py-8">
       <div className="max-w-md mx-auto bg-white p-8 rounded shadow-md">
         <h2 className="text-2xl font-semibold mb-6">Profile</h2>
 
@@ -75,12 +81,15 @@
 
         <button
           onClick={handleSubmit}
-          className="w-full px-4 py-2 bg-blue-500 text-white text-sm font-medium rounded hover:bg-blue-600"
+          className="w-full px-4 py-2 bg-[#f3aa05] text-white text-sm font-medium rounded hover:bg-[#c99b38]"
         >
           Submit
         </button>
       </div>
     </div>
+    <Footer />
+    
+    </div>
   );
 };
 
