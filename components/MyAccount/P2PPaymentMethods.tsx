--- conflicted
+++ resolved
@@ -1,9 +1,5 @@
 'use client';
-<<<<<<< HEAD
-import React, { useState } from 'react';
-=======
 import React, { useEffect, useState } from 'react';
->>>>>>> 6d6b8641
 import PaymentModal from '../Elements/PaymentModal';
 import PaymentForm from './Paymentform';
 import AddPostModel from '../Elements/AddPostModel';
@@ -47,11 +43,7 @@
           <p className="text-[#A6A6A6] text-[18px] font-[400] max-w-xl">
             When you sell cryptocurrencies, the payment methods you add will be
             displayed to buyers as options for receiving payment. Please ensure
-<<<<<<< HEAD
-            that the account owner&apos;s name matches your verified name on
-=======
             that the account owner&lsquo;s name matches your verified name on
->>>>>>> 6d6b8641
             Local Coins. You can add up to 20 different payment methods.
           </p>
         </div>
@@ -72,14 +64,10 @@
           header={<div>Modal Header</div>}
         >
           <div className="max-h-[90vh] overflow-auto no-scrollbar">
-<<<<<<< HEAD
-            <PaymentForm onSubmit={handleFormSubmit} />
-=======
             <PaymentForm
               onSubmit={handleFormSubmit}
               selectedUser={selectedUser}
             />
->>>>>>> 6d6b8641
           </div>
         </PaymentModal>
       </div>
