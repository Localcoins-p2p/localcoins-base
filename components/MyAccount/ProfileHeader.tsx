--- conflicted
+++ resolved
@@ -8,11 +8,8 @@
 import SellToSetPrice from '../Elements/SellToSetPrice';
 import SellToSetAmountPayMeth from '../Elements/SellToSetAmountPayMeth';
 import RemarksAndAutoRes from '../Elements/RemarksAndAutoRes';
-<<<<<<< HEAD
 import WalletBalance from '../Elements/WalletBalance';
-=======
 import Link from 'next/link';
->>>>>>> 89509a5f
 const ProfileHeader = ({ selectedUser }: any) => {
   const {
     context: { user },
@@ -74,7 +71,8 @@
         >
           Buy {toCurrency?.name}
         </button> */}
-         <Link href={"/"}
+        <Link
+          href={'/'}
           className="bg-[#F3AA05] text-black px-6 py-2 rounded-[10px]"
         >
           home
