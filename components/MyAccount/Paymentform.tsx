import { useState, useEffect } from 'react';

interface PaymentFormProps {
  onSubmit: (
    paymentMethod: string,
    paymentNumber: string,
    accountName: string
  ) => void;
<<<<<<< HEAD
=======
  selectedUser: any;
>>>>>>> 6d6b8641
}

const PaymentForm: React.FC<PaymentFormProps> = ({
  onSubmit,
  selectedUser,
}) => {
  const [paymentMethod, setPaymentMethod] = useState('');
  const [accountNumber, setAccountNumber] = useState('');
  const [accountName, setAccountName] = useState('');
<<<<<<< HEAD

=======

  const { name, phone, heading } = selectedUser;

  useEffect(() => {
    if (phone) {
      setAccountNumber(phone);
    }
  }, [phone]);

  useEffect(() => {
    if (heading) {
      setPaymentMethod(heading);
    }
  }, [phone]);

  useEffect(() => {
    if (name) {
      setAccountName(name);
    }
  }, [phone]);

>>>>>>> 6d6b8641
  const handleSubmit = () => {
    onSubmit(paymentMethod, accountNumber, accountName);
  };

  return (
    <div className="p-4">
      <div className="mb-4">
        <label className="block text-sm font-medium text-gray-700">
          Payment Method
        </label>
        <input
          type="text"
          placeholder="Enter Payment Method"
          value={paymentMethod}
          onChange={(e) => setPaymentMethod(e.target.value)}
          className="mt-1 block w-full px-3 py-2 border border-gray-300 rounded-md shadow-sm focus:outline-none focus:ring-indigo-500 focus:border-indigo-500 sm:text-sm"
        />
      </div>

      <div className="mb-4">
        <label className="block text-sm font-medium text-gray-700">
<<<<<<< HEAD
          Account Number
=======
          Account Name
>>>>>>> 6d6b8641
        </label>
        <input
          type="text"
          placeholder="Enter Account Name"
          value={accountName}
          onChange={(e) => setAccountName(e.target.value)}
          className="mt-1 block px-3 py-2 w-64 border border-gray-300 rounded-md shadow-sm focus:outline-none focus:ring-indigo-500 focus:border-indigo-500 sm:text-sm"
        />
      </div>

      <div className="mb-4">
        <label className="block text-sm font-medium text-gray-700">
<<<<<<< HEAD
          Account Name
=======
          Account Number
>>>>>>> 6d6b8641
        </label>
        <input
          type="text"
          placeholder="Enter Account Number"
          value={accountNumber}
          onChange={(e) => setAccountNumber(e.target.value)}
          className="mt-1 block px-3 py-2 w-64 border border-gray-300 rounded-md shadow-sm focus:outline-none focus:ring-indigo-500 focus:border-indigo-500 sm:text-sm"
        />
      </div>

      <button
        onClick={handleSubmit}
        className="w-full px-4 py-2 bg-[#f3aa05] text-white text-sm font-medium rounded hover:bg-blue-600"
      >
        Add Payment Method
      </button>
    </div>
  );
};

export default PaymentForm;<|MERGE_RESOLUTION|>--- conflicted
+++ resolved
@@ -6,10 +6,7 @@
     paymentNumber: string,
     accountName: string
   ) => void;
-<<<<<<< HEAD
-=======
   selectedUser: any;
->>>>>>> 6d6b8641
 }
 
 const PaymentForm: React.FC<PaymentFormProps> = ({
@@ -19,9 +16,6 @@
   const [paymentMethod, setPaymentMethod] = useState('');
   const [accountNumber, setAccountNumber] = useState('');
   const [accountName, setAccountName] = useState('');
-<<<<<<< HEAD
-
-=======
 
   const { name, phone, heading } = selectedUser;
 
@@ -43,7 +37,6 @@
     }
   }, [phone]);
 
->>>>>>> 6d6b8641
   const handleSubmit = () => {
     onSubmit(paymentMethod, accountNumber, accountName);
   };
@@ -65,11 +58,7 @@
 
       <div className="mb-4">
         <label className="block text-sm font-medium text-gray-700">
-<<<<<<< HEAD
-          Account Number
-=======
           Account Name
->>>>>>> 6d6b8641
         </label>
         <input
           type="text"
@@ -82,11 +71,7 @@
 
       <div className="mb-4">
         <label className="block text-sm font-medium text-gray-700">
-<<<<<<< HEAD
-          Account Name
-=======
           Account Number
->>>>>>> 6d6b8641
         </label>
         <input
           type="text"
