// components/Header.js
import Image from 'next/image';
import Link from 'next/link';
import Login from '../Login';

const NewHeader = () => {
  return (
    <header className="py-4 ">
      <div className="flex items-center justify-between">
        <div className="flex items-center space-x-2">
          <Image
            className="hidden sm:block"
            src="/assets/common/logosvg.svg"
            alt="LocalCoins Logo"
            width={354}
            height={80}
          />
          <Image
            className="sm:hidden"
            src="/assets/common/logoresp.svg"
            alt="LocalCoins Logo"
            width={67}
            height={62}
          />
          {/* <span className="text-white font-bold text-lg">LOCALCOINS</span> */}
        </div>
        <div className="flex items-center space-x-4">
<<<<<<< HEAD
          <button className="bg-[#F3AA05] p-2  text-black sm:p-4 rounded-[10px] flex items-center ">
            <Image
              src="/assets/common/setting.svg"
              alt="Wallet Icon"
              width={24}
              height={24}
            />
=======
        <Link href={"/profile"} className="bg-[#F3AA05] p-2  text-black sm:p-4 rounded-[10px] flex items-center ">
            <Image src="/assets/common/setting.svg" alt="Wallet Icon" width={24} height={24} />
          </Link>
          <button className="bg-[#F3AA05] space-x-2  text-black sm:p-4 p-2 rounded-[10px] flex items-center ">
            <Image src="/assets/common/Wallet.svg" alt="Wallet Icon" width={24} height={24} />
            <span className='hidden md:block'>Connect Wallet</span>
>>>>>>> eb16b596
          </button>
          <Login />
        </div>
      </div>
    </header>
  );
};

export default NewHeader;<|MERGE_RESOLUTION|>--- conflicted
+++ resolved
@@ -25,23 +25,17 @@
           {/* <span className="text-white font-bold text-lg">LOCALCOINS</span> */}
         </div>
         <div className="flex items-center space-x-4">
-<<<<<<< HEAD
-          <button className="bg-[#F3AA05] p-2  text-black sm:p-4 rounded-[10px] flex items-center ">
+          <Link
+            href={'/profile'}
+            className="bg-[#F3AA05] p-2  text-black sm:p-4 rounded-[10px] flex items-center "
+          >
             <Image
               src="/assets/common/setting.svg"
               alt="Wallet Icon"
               width={24}
               height={24}
             />
-=======
-        <Link href={"/profile"} className="bg-[#F3AA05] p-2  text-black sm:p-4 rounded-[10px] flex items-center ">
-            <Image src="/assets/common/setting.svg" alt="Wallet Icon" width={24} height={24} />
           </Link>
-          <button className="bg-[#F3AA05] space-x-2  text-black sm:p-4 p-2 rounded-[10px] flex items-center ">
-            <Image src="/assets/common/Wallet.svg" alt="Wallet Icon" width={24} height={24} />
-            <span className='hidden md:block'>Connect Wallet</span>
->>>>>>> eb16b596
-          </button>
           <Login />
         </div>
       </div>
