--- conflicted
+++ resolved
@@ -2,14 +2,11 @@
 'use client';
 import Image from 'next/image';
 import Link from 'next/link';
-<<<<<<< HEAD
 import Login from '../Login';
 
-=======
 import { useState } from 'react';
-import AddPostModel from '../Elements/AddPostModel'
+import AddPostModel from '../Elements/AddPostModel';
 import ConnectWallet from '../Elements/ConnectWallet';
->>>>>>> 6d6b8641
 const NewHeader = () => {
   const [isModalOpen, setIsModalOpen] = useState(false);
   const handleOpenModal = () => {
@@ -25,17 +22,10 @@
         <div className="flex items-center space-x-2">
           <Image
             className="hidden sm:block"
-<<<<<<< HEAD
-            src="/assets/common/logosvg.svg"
-            alt="LocalCoins Logo"
-            width={354}
-            height={80}
-=======
             src="/assets/common/logooo.svg"
             alt="LocalCoins Logo"
             width={224}
             height={56}
->>>>>>> 6d6b8641
           />
           <Image
             className="sm:hidden"
@@ -49,11 +39,7 @@
         <div className="flex items-center space-x-4">
           <Link
             href={'/profile'}
-<<<<<<< HEAD
-            className="bg-[#F3AA05] p-2  text-black sm:p-4 rounded-[10px] flex items-center "
-=======
             className="bg-[#F3AA05] p-2  text-black sm:p-3 rounded-[10px] flex items-center "
->>>>>>> 6d6b8641
           >
             <Image
               src="/assets/common/setting.svg"
@@ -62,9 +48,6 @@
               height={24}
             />
           </Link>
-<<<<<<< HEAD
-          <Login />
-=======
           <button
             onClick={handleOpenModal}
             className="bg-[#F3AA05] space-x-2  text-black sm:p-3 p-2 rounded-[10px] flex items-center "
@@ -79,25 +62,25 @@
           </button>
 
           <AddPostModel
-          title="Filter Options"
-          isOpen={isModalOpen}
-          onClose={handleCloseModal}
-          header={<div>Modal Header</div>}
-        >
-          <div className="max-h-[90vh] overflow-auto no-scrollbar">
-            <div className="flex flex-col items-center">
-              <div className="text-white text-[32px] font-[600]">
-                You have posted successfully.
+            title="Filter Options"
+            isOpen={isModalOpen}
+            onClose={handleCloseModal}
+            header={<div>Modal Header</div>}
+          >
+            <div className="max-h-[90vh] overflow-auto no-scrollbar">
+              <div className="flex flex-col items-center">
+                <div className="text-white text-[32px] font-[600]">
+                  You have posted successfully.
+                </div>
+                <Image
+                  src={'/assets/common/success.svg'}
+                  height={138}
+                  width={138}
+                  alt="gj"
+                />
               </div>
-              <Image
-                src={'/assets/common/success.svg'}
-                height={138}
-                width={138}
-                alt="gj"
-              />
             </div>
-          </div>
-        </AddPostModel>
+          </AddPostModel>
 
           {/* <ConnectWallet
             title="Filter Options"
@@ -118,7 +101,6 @@
               </button>
             </div>
           </ConnectWallet> */}
->>>>>>> 6d6b8641
         </div>
       </div>
     </header>
