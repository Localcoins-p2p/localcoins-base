--- conflicted
+++ resolved
@@ -4,12 +4,9 @@
 import Link from 'next/link';
 import Image from 'next/image';
 import { ChevronDown, Check } from 'lucide-react';
-<<<<<<< HEAD
 import { WalletMultiButton } from '@solana/wallet-adapter-react-ui';
 import Login from '../Login';
-=======
 import { usePathname } from 'next/navigation';
->>>>>>> cde83355
 
 interface NavigationItem {
   name: string;
